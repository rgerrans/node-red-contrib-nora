--- conflicted
+++ resolved
@@ -1,55 +1,51 @@
-{
-  "name": "node-red-contrib-nora",
-  "version": "0.0.24",
-  "description": "Set of nodes for google home integration",
-  "keywords": [
-    "node-red"
-  ],
-  "main": "none",
-  "scripts": {
-    "clean": "rm -rf build",
-    "build": "tsc && cp src/nodes/*.html build/nodes/ && cp -r src/nodes/icons build/nodes/icons",
-    "test": "echo \"Error: no test specified\" && exit 1",
-    "pub": "npm run clean && npm run build && npm publish --registry https://registry.npmjs.org/"
-  },
-  "repository": {
-    "type": "git",
-    "url": "git+https://github.com/andrei-tatar/node-red-contrib-nora.git"
-  },
-  "author": "Andrei Tatar",
-  "license": "MIT",
-  "bugs": {
-    "url": "https://github.com/andrei-tatar/node-red-contrib-nora/issues"
-  },
-  "homepage": "https://github.com/andrei-tatar/node-red-contrib-nora#readme",
-  "devDependencies": {
-    "@types/node": "^11.9.5",
-    "@types/socket.io-client": "^1.4.32",
-    "ts-node": "^8.0.2",
-    "tslib": "^1.9.3",
-    "tslint": "^5.11.0",
-    "typescript": "^3.1.6"
-  },
-  "dependencies": {
-    "rxjs": "^6.3.3",
-    "socket.io-client": "^2.1.1"
-  },
-  "node-red": {
-    "version": ">=0.14.0",
-    "nodes": {
-      "nora-blinds": "build/nodes/nora-blinds.js",
-      "nora-config": "build/nodes/nora-config.js",
-      "nora-scene": "build/nodes/nora-scene.js",
-      "nora-speaker": "build/nodes/nora-speaker.js",
-      "nora-switch": "build/nodes/nora-switch.js",
-      "nora-thermostat": "build/nodes/nora-thermostat.js",
-      "nora-outlet": "build/nodes/nora-outlet.js",
-      "nora-light": "build/nodes/nora-light.js",
-<<<<<<< HEAD
-	  "nora-garage": "build/nodes/nora-garage.js"
-=======
-      "nora-garage": "build/nodes/nora-garage.js"
->>>>>>> c8e02992
-    }
-  }
-}
+{
+  "name": "node-red-contrib-nora",
+  "version": "0.0.24",
+  "description": "Set of nodes for google home integration",
+  "keywords": [
+    "node-red"
+  ],
+  "main": "none",
+  "scripts": {
+    "clean": "rm -rf build",
+    "build": "tsc && cp src/nodes/*.html build/nodes/ && cp -r src/nodes/icons build/nodes/icons",
+    "test": "echo \"Error: no test specified\" && exit 1",
+    "pub": "npm run clean && npm run build && npm publish --registry https://registry.npmjs.org/"
+  },
+  "repository": {
+    "type": "git",
+    "url": "git+https://github.com/andrei-tatar/node-red-contrib-nora.git"
+  },
+  "author": "Andrei Tatar",
+  "license": "MIT",
+  "bugs": {
+    "url": "https://github.com/andrei-tatar/node-red-contrib-nora/issues"
+  },
+  "homepage": "https://github.com/andrei-tatar/node-red-contrib-nora#readme",
+  "devDependencies": {
+    "@types/node": "^11.9.5",
+    "@types/socket.io-client": "^1.4.32",
+    "ts-node": "^8.0.2",
+    "tslib": "^1.9.3",
+    "tslint": "^5.11.0",
+    "typescript": "^3.1.6"
+  },
+  "dependencies": {
+    "rxjs": "^6.3.3",
+    "socket.io-client": "^2.1.1"
+  },
+  "node-red": {
+    "version": ">=0.14.0",
+    "nodes": {
+      "nora-blinds": "build/nodes/nora-blinds.js",
+      "nora-config": "build/nodes/nora-config.js",
+      "nora-scene": "build/nodes/nora-scene.js",
+      "nora-speaker": "build/nodes/nora-speaker.js",
+      "nora-switch": "build/nodes/nora-switch.js",
+      "nora-thermostat": "build/nodes/nora-thermostat.js",
+      "nora-outlet": "build/nodes/nora-outlet.js",
+      "nora-light": "build/nodes/nora-light.js",
+      "nora-garage": "build/nodes/nora-garage.js"
+    }
+  }
+}